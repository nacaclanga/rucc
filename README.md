<<<<<<< HEAD


# rucc
=======
# RUCC
>>>>>>> 5dcc91e7

[![](https://img.shields.io/travis/maekawatoshiki/rucc.svg?style=flat-square)](https://travis-ci.org/maekawatoshiki/rucc)
[![](http://img.shields.io/badge/license-MIT-blue.svg?style=flat-square)](./LICENSE)

- rucc is a small toy C compiler implemented in Rust
- developing to leran Rust

<<<<<<< HEAD
- **BASICALLY, DEVELOPING IN 'develop' BRANCH **

# requirements
=======
# REQUIREMENTS
>>>>>>> 5dcc91e7

- latest Rust(recommend [rustup](https://www.rustup.rs/))
- LLVM 3.8
```sh
# ubuntu, or debian...
$ apt-get install llvm-3.8
```

# RUN

- You had better use ``./rucc.sh``

```sh
$ # slow(cargo build)
$ ./rucc.sh [filename]
$ # fast(cargo build --release)
$ ./rucc.sh [filename] --release
```

# FORK AND PULL REQUEST LIFECYCLE

1. fork https://github.com/maekawatoshiki/rucc repository
2. clone your repository on local pc

    ```sh
    $ git clone git@github.com:youraccount/rucc.git
    $ cd rucc
    ```

3. add maekawatoshiki upstream repository & fetch & confirm

    ```sh
    $ git remote add upstream git@github.com:maekawatoshiki/rucc.git
    $ git fetch upstream
    $ git branch -a

    * master
    remotes/origin/HEAD -> origin/master
    remotes/origin/master
    remotes/upstream/master
    ```

4. fetch & marge upstream

    ```sh
    $ git fetch upstream
    $ git merge upstream/master
    ```

5. pullrequest on github

# REFERENCES

- I'm using [8cc](https://github.com/rui314/8cc) as reference.<|MERGE_RESOLUTION|>--- conflicted
+++ resolved
@@ -1,10 +1,4 @@
-<<<<<<< HEAD
-
-
-# rucc
-=======
 # RUCC
->>>>>>> 5dcc91e7
 
 [![](https://img.shields.io/travis/maekawatoshiki/rucc.svg?style=flat-square)](https://travis-ci.org/maekawatoshiki/rucc)
 [![](http://img.shields.io/badge/license-MIT-blue.svg?style=flat-square)](./LICENSE)
@@ -12,13 +6,7 @@
 - rucc is a small toy C compiler implemented in Rust
 - developing to leran Rust
 
-<<<<<<< HEAD
-- **BASICALLY, DEVELOPING IN 'develop' BRANCH **
-
-# requirements
-=======
 # REQUIREMENTS
->>>>>>> 5dcc91e7
 
 - latest Rust(recommend [rustup](https://www.rustup.rs/))
 - LLVM 3.8
